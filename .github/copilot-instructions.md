# Qodo AI Assistant - Enhanced Project Instructions

This document provides comprehensive instructions for the Qodo AI assistant to ensure it provides maximum support and leverages the full potential of the configured MCP servers for the "Dulce de Saigon" F&B Data Platform.

## 1. About This Project

The "Dulce de Saigon" project is a leading Food & Beverage (F&B) data platform for the Vietnamese market. Its "Memory Bank" centralizes all F&B data, including menus, pricing, customer preferences, and sales analytics. The platform is built on Google Cloud Platform (GCP) and emphasizes scalability, real-time analytics, and compliance with Vietnamese data privacy laws.

## 2. Core Technologies & Frameworks

- **Cloud Provider:** Google Cloud Platform (GCP)
- **Infrastructure as Code:** Terraform
- **Monorepo Management:** Nx
- **Programming Language:** TypeScript (Node.js v18+)
- **Package Manager:** PNPM
- **Frontend:** Next.js (React)
- **CI/CD:** GitHub Actions, Nx Cloud

## 3. Project Structure

- `apps/`: Independent applications (API, web, mobile, agents).
- `libs/`: Shared libraries (GCP clients, data models, auth, etc.).
- `docs/`: Project documentation.
- `infra/`: Terraform configurations.
- `tests/`: End-to-end and integration tests.
- `.github/`: GitHub configurations, including these instructions.

## 4. Coding Style & Conventions

- **Formatting:** Enforced by Prettier and ESLint.
- **Asynchronous Operations:** Use `async/await`.
- **Immutability:** Prioritize where possible.
- **Naming:** `camelCase` for attributes, `PascalCase` for entities, `DDS-` prefix for internal IDs.
- **Comments:** Use JSDoc for all public APIs and complex logic.

## 5. MCP Server Integration: Guidelines for Qodo

<<<<<<< HEAD
Note: The set of available MCP servers varies by environment and repository configuration. Use these guidelines for supported servers only.

- Current availability and setup instructions: see docs/mcp/INDEX.md
- To request or add a new MCP server: open an issue using the "MCP Server Request" template and link proposed provisioning/config files.

The following guidance describes how to use commonly supported servers when they are available.
## 6. Important Do's and Don'ts

- **DO NOT** commit secrets. Use Google Cloud Secret Manager.
- **DO NOT** use placeholder or sample secrets in code or docs (e.g., "secret123"); use environment references and redacted examples.
- **ALWAYS** ensure logs and error messages do not contain secrets or PII; scrub before persisting.
- **ALWAYS** rotate credentials immediately upon suspected exposure and update Secret Manager versions accordingly.
=======
This section details how to use the 27 configured MCP servers to maximize your effectiveness. Adhere to these guidelines when assisting with development tasks.

### Core & Development Servers

1.  **`github`**: **Primary tool for repository interaction.**
    -   **Use for:** Creating/reviewing PRs, managing issues, searching for code, and understanding repository structure.
    -   **Guidelines:** Before making code changes, always check for related open issues or PRs. When creating a new feature, start by creating a new issue.

2.  **`git`**: **For all local Git operations.**
    -   **Use for:** Reading file history, checking for local changes, and understanding branch differences.
    -   **Guidelines:** Use this to analyze the history of a file before making changes to understand its evolution.

3.  **`filesystem`**: **For interacting with the local file system.**
    -   **Use for:** Reading, writing, and listing files and directories. Creating new files and modules.
    -   **Guidelines:** Always use this server to read files before editing them. When creating new components, use this to create the necessary files and directories according to the project structure.

4.  **`sequentialthinking`**: **For planning and complex problem-solving.**
    -   **Use for:** Breaking down complex tasks into smaller, manageable steps. Planning the implementation of new features.
    -   **Guidelines:** Before starting any non-trivial task, use this server to outline a clear plan of action.

5.  **`fetch`**: **For accessing external web content.**
    -   **Use for:** Fetching data from external APIs, reading documentation from websites, or accessing web content.
    -   **Guidelines:** Use this to gather information from external sources when needed for a task.

6.  **`memory`**: **For knowledge persistence.**
    -   **Use for:** Storing and retrieving information related to the project, such as architectural decisions, common patterns, and important notes.
    -   **Guidelines:** Use this to build a knowledge base about the project to improve your context and understanding over time.

7.  **`time`**: **For time-related operations.**
    -   **Use for:** Getting the current time, converting timezones, and performing other time-related calculations.
    -   **Guidelines:** Use this whenever you need to work with dates and times to ensure accuracy.

8.  **`everything`**: **For testing and debugging MCP integrations.**
    -   **Use for:** Verifying that the MCP client is working correctly and for testing new MCP features.
    -   **Guidelines:** Use this as a diagnostic tool if you suspect issues with the MCP connection.

### Data & Databases

9.  **`databases` (Google's MCP Toolbox)**: **For all database interactions.**
    -   **Use for:** Querying and managing data in PostgreSQL, BigQuery, and other databases.
    -   **Guidelines:** Use this to interact with the project's databases for data retrieval, updates, and schema exploration.

10. **`chroma`**: **For vector search and embeddings.**
    -   **Use for:** Implementing semantic search, RAG (Retrieval-Augmented Generation), and other AI-powered features.
    -   **Guidelines:** Use this when you need to work with vector embeddings for tasks like similarity search or content recommendations.

### Web & API

11. **`exa`**: **For AI-native web search.**
    -   **Use for:** Performing intelligent searches to find relevant information, code examples, and documentation.
    -   **Guidelines:** Use this as your primary search tool to get more accurate and context-aware results.

12. **`netlify` & `cloudflare`**: **For managing deployments and cloud infrastructure.**
    -   **Use for:** Interacting with Netlify and Cloudflare for deployments, DNS management, and other platform-specific tasks.
    -   **Guidelines:** Use these servers to automate deployment and infrastructure management tasks.

13. **`apimatic`**: **For OpenAPI/Swagger validation.**
    -   **Use for:** Validating and linting OpenAPI specifications to ensure they are compliant and well-formed.
    -   **Guidelines:** Before making changes to any API, use this to validate the OpenAPI specification.

### Platforms & Docs

14. **`notion`**: **For accessing project documentation in Notion.**
    -   **Use for:** Reading and updating project documentation, roadmaps, and notes stored in Notion.
    -   **Guidelines:** Use this to keep the project's documentation in sync with the codebase.

15. **`mslearn`**: **For accessing Microsoft's official documentation.**
    -   **Use for:** Getting accurate and up-to-date information on Microsoft technologies, including TypeScript and VS Code.
    -   **Guidelines:** Use this as a primary source for technical documentation related to Microsoft products.

16. **`firebase`**: **For interacting with Firebase services.**
    -   **Use for:** Managing Firebase projects, including Firestore, Authentication, and Hosting.
    -   **Guidelines:** Use this to automate Firebase-related tasks.

### Nx, Node.js, Google & Website Building

17. **`nx`**: **For managing the Nx monorepo.**
    -   **Use for:** Running Nx commands, analyzing the project graph, and generating new code.
    -   **Guidelines:** Use this as your primary tool for interacting with the Nx workspace.

18. **`google-cloud-run`**: **For deploying to Google Cloud Run.**
    -   **Use for:** Automating the deployment of services to Google Cloud Run.
    -   **Guidelines:** Use this to streamline your deployment workflow.

19. **`google-maps`**: **For Google Maps Platform assistance.**
    -   **Use for:** Getting help with the Google Maps API, including code samples and documentation.
    -   **Guidelines:** Use this when you need to work with Google Maps.

20. **`algolia`**: **For implementing search features.**
    -   **Use for:** Integrating Algolia's search-as-a-service into your applications.
    -   **Guidelines:** Use this to build powerful and fast search experiences.

21. **`browserbase` & `browserstack`**: **For browser automation and testing.**
    -   **Use for:** Running automated browser tests, performing cross-browser compatibility checks, and automating web interactions.
    -   **Guidelines:** Use these to ensure your web applications are robust and work correctly across all major browsers.

22. **`builtwith`**: **For identifying website technologies.**
    -   **Use for:** Analyzing the technology stack of any website.
    -   **Guidelines:** Use this to research competitors or to understand the technologies used by other websites.

23. **`magic` (21st.dev)**: **For generating UI components.**
    -   **Use for:** Creating UI components based on design specifications.
    -   **Guidelines:** Use this to accelerate your frontend development workflow.

24. **`make`**: **For workflow automation.**
    -   **Use for:** Creating and managing automated workflows with Make.com.
    -   **Guidelines:** Use this to automate repetitive tasks and integrate different services.

25. **`devhub`**: **For content management.**
    -   **Use for:** Managing content for your websites and applications.
    -   **Guidelines:** Use this to streamline your content management workflow.
	
26. **`node`**: **For Node.js specific tasks.**
    -   **Use for:** Running Node.js scripts, managing packages, and other Node.js related tasks.
    -   **Guidelines:** Use this for all your Node.js development needs.

27. **`google`**: **For general Google Cloud interactions.**
    -   **Use for:** Interacting with various Google Cloud services not covered by other more specific servers.
    -   **Guidelines:** Use this as a general-purpose tool for Google Cloud.

## 6. Important Do's and Don'ts

- **DO NOT** commit secrets. Use Google Cloud Secret Manager.
>>>>>>> f92d2238
- **ALWAYS** write comprehensive unit tests.
- **ALWAYS** adhere to Vietnamese data privacy regulations.
- **ALWAYS** optimize for performance and cost on GCP.<|MERGE_RESOLUTION|>--- conflicted
+++ resolved
@@ -35,144 +35,6 @@
 
 ## 5. MCP Server Integration: Guidelines for Qodo
 
-<<<<<<< HEAD
-Note: The set of available MCP servers varies by environment and repository configuration. Use these guidelines for supported servers only.
-
-- Current availability and setup instructions: see docs/mcp/INDEX.md
-- To request or add a new MCP server: open an issue using the "MCP Server Request" template and link proposed provisioning/config files.
-
-The following guidance describes how to use commonly supported servers when they are available.
-## 6. Important Do's and Don'ts
-
-- **DO NOT** commit secrets. Use Google Cloud Secret Manager.
-- **DO NOT** use placeholder or sample secrets in code or docs (e.g., "secret123"); use environment references and redacted examples.
-- **ALWAYS** ensure logs and error messages do not contain secrets or PII; scrub before persisting.
-- **ALWAYS** rotate credentials immediately upon suspected exposure and update Secret Manager versions accordingly.
-=======
-This section details how to use the 27 configured MCP servers to maximize your effectiveness. Adhere to these guidelines when assisting with development tasks.
-
-### Core & Development Servers
-
-1.  **`github`**: **Primary tool for repository interaction.**
-    -   **Use for:** Creating/reviewing PRs, managing issues, searching for code, and understanding repository structure.
-    -   **Guidelines:** Before making code changes, always check for related open issues or PRs. When creating a new feature, start by creating a new issue.
-
-2.  **`git`**: **For all local Git operations.**
-    -   **Use for:** Reading file history, checking for local changes, and understanding branch differences.
-    -   **Guidelines:** Use this to analyze the history of a file before making changes to understand its evolution.
-
-3.  **`filesystem`**: **For interacting with the local file system.**
-    -   **Use for:** Reading, writing, and listing files and directories. Creating new files and modules.
-    -   **Guidelines:** Always use this server to read files before editing them. When creating new components, use this to create the necessary files and directories according to the project structure.
-
-4.  **`sequentialthinking`**: **For planning and complex problem-solving.**
-    -   **Use for:** Breaking down complex tasks into smaller, manageable steps. Planning the implementation of new features.
-    -   **Guidelines:** Before starting any non-trivial task, use this server to outline a clear plan of action.
-
-5.  **`fetch`**: **For accessing external web content.**
-    -   **Use for:** Fetching data from external APIs, reading documentation from websites, or accessing web content.
-    -   **Guidelines:** Use this to gather information from external sources when needed for a task.
-
-6.  **`memory`**: **For knowledge persistence.**
-    -   **Use for:** Storing and retrieving information related to the project, such as architectural decisions, common patterns, and important notes.
-    -   **Guidelines:** Use this to build a knowledge base about the project to improve your context and understanding over time.
-
-7.  **`time`**: **For time-related operations.**
-    -   **Use for:** Getting the current time, converting timezones, and performing other time-related calculations.
-    -   **Guidelines:** Use this whenever you need to work with dates and times to ensure accuracy.
-
-8.  **`everything`**: **For testing and debugging MCP integrations.**
-    -   **Use for:** Verifying that the MCP client is working correctly and for testing new MCP features.
-    -   **Guidelines:** Use this as a diagnostic tool if you suspect issues with the MCP connection.
-
-### Data & Databases
-
-9.  **`databases` (Google's MCP Toolbox)**: **For all database interactions.**
-    -   **Use for:** Querying and managing data in PostgreSQL, BigQuery, and other databases.
-    -   **Guidelines:** Use this to interact with the project's databases for data retrieval, updates, and schema exploration.
-
-10. **`chroma`**: **For vector search and embeddings.**
-    -   **Use for:** Implementing semantic search, RAG (Retrieval-Augmented Generation), and other AI-powered features.
-    -   **Guidelines:** Use this when you need to work with vector embeddings for tasks like similarity search or content recommendations.
-
-### Web & API
-
-11. **`exa`**: **For AI-native web search.**
-    -   **Use for:** Performing intelligent searches to find relevant information, code examples, and documentation.
-    -   **Guidelines:** Use this as your primary search tool to get more accurate and context-aware results.
-
-12. **`netlify` & `cloudflare`**: **For managing deployments and cloud infrastructure.**
-    -   **Use for:** Interacting with Netlify and Cloudflare for deployments, DNS management, and other platform-specific tasks.
-    -   **Guidelines:** Use these servers to automate deployment and infrastructure management tasks.
-
-13. **`apimatic`**: **For OpenAPI/Swagger validation.**
-    -   **Use for:** Validating and linting OpenAPI specifications to ensure they are compliant and well-formed.
-    -   **Guidelines:** Before making changes to any API, use this to validate the OpenAPI specification.
-
-### Platforms & Docs
-
-14. **`notion`**: **For accessing project documentation in Notion.**
-    -   **Use for:** Reading and updating project documentation, roadmaps, and notes stored in Notion.
-    -   **Guidelines:** Use this to keep the project's documentation in sync with the codebase.
-
-15. **`mslearn`**: **For accessing Microsoft's official documentation.**
-    -   **Use for:** Getting accurate and up-to-date information on Microsoft technologies, including TypeScript and VS Code.
-    -   **Guidelines:** Use this as a primary source for technical documentation related to Microsoft products.
-
-16. **`firebase`**: **For interacting with Firebase services.**
-    -   **Use for:** Managing Firebase projects, including Firestore, Authentication, and Hosting.
-    -   **Guidelines:** Use this to automate Firebase-related tasks.
-
-### Nx, Node.js, Google & Website Building
-
-17. **`nx`**: **For managing the Nx monorepo.**
-    -   **Use for:** Running Nx commands, analyzing the project graph, and generating new code.
-    -   **Guidelines:** Use this as your primary tool for interacting with the Nx workspace.
-
-18. **`google-cloud-run`**: **For deploying to Google Cloud Run.**
-    -   **Use for:** Automating the deployment of services to Google Cloud Run.
-    -   **Guidelines:** Use this to streamline your deployment workflow.
-
-19. **`google-maps`**: **For Google Maps Platform assistance.**
-    -   **Use for:** Getting help with the Google Maps API, including code samples and documentation.
-    -   **Guidelines:** Use this when you need to work with Google Maps.
-
-20. **`algolia`**: **For implementing search features.**
-    -   **Use for:** Integrating Algolia's search-as-a-service into your applications.
-    -   **Guidelines:** Use this to build powerful and fast search experiences.
-
-21. **`browserbase` & `browserstack`**: **For browser automation and testing.**
-    -   **Use for:** Running automated browser tests, performing cross-browser compatibility checks, and automating web interactions.
-    -   **Guidelines:** Use these to ensure your web applications are robust and work correctly across all major browsers.
-
-22. **`builtwith`**: **For identifying website technologies.**
-    -   **Use for:** Analyzing the technology stack of any website.
-    -   **Guidelines:** Use this to research competitors or to understand the technologies used by other websites.
-
-23. **`magic` (21st.dev)**: **For generating UI components.**
-    -   **Use for:** Creating UI components based on design specifications.
-    -   **Guidelines:** Use this to accelerate your frontend development workflow.
-
-24. **`make`**: **For workflow automation.**
-    -   **Use for:** Creating and managing automated workflows with Make.com.
-    -   **Guidelines:** Use this to automate repetitive tasks and integrate different services.
-
-25. **`devhub`**: **For content management.**
-    -   **Use for:** Managing content for your websites and applications.
-    -   **Guidelines:** Use this to streamline your content management workflow.
-	
-26. **`node`**: **For Node.js specific tasks.**
-    -   **Use for:** Running Node.js scripts, managing packages, and other Node.js related tasks.
-    -   **Guidelines:** Use this for all your Node.js development needs.
-
-27. **`google`**: **For general Google Cloud interactions.**
-    -   **Use for:** Interacting with various Google Cloud services not covered by other more specific servers.
-    -   **Guidelines:** Use this as a general-purpose tool for Google Cloud.
-
-## 6. Important Do's and Don'ts
-
-- **DO NOT** commit secrets. Use Google Cloud Secret Manager.
->>>>>>> f92d2238
 - **ALWAYS** write comprehensive unit tests.
 - **ALWAYS** adhere to Vietnamese data privacy regulations.
 - **ALWAYS** optimize for performance and cost on GCP.