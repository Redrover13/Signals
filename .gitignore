<<<<<<< HEAD
# ---- Node.js ----
node_modules/
dist/
build/
.npm/
.pnpm-debug.log
npm-debug.log*
yarn-debug.log*
yarn-error.log*
package-lock.json
pnpm-lock.yaml

# ---- Python ----
__pycache__/
*.pyc
*.pyo
*.pyd
*.egg-info/
.eggs/
.venv/
env/
venv/
ENV/
pip-log.txt
pip-delete-this-directory.txt

# ---- Coverage / Test ----
.coverage
htmlcov/
.tox/
.nox/
.pytest_cache/
coverage.xml
*.cover
*.py,cover
.hypothesis/

# ---- Logs ----
*.log
logs/
debug.log

# ---- OS Files ----
.DS_Store
Thumbs.db

# ---- IDE / Editors ----
.vscode/
.idea/
*.swp

# ---- Cloud / Deployment ----
*.tfstate
*.tfstate.backup
.terraform/
.env
.env.*
=======
# Terraform and provider binaries
infra/terraform/.terraform/
.terraform/
*.tfstate
*.tfstate.*
*.tfvars
*.exe
*.dll
*.so
*.dylib
*.bin
*.zip
*.tar.gz
infra/terraform/.terraform.lock.hcl

# Node/Nx/Build artifacts
node_modules/
dist/
out/
coverage/
.nx/
.next/
build/
tmp/
.cache/

# Environment and local config
.env
.env.*
*.local
*.log
*.tsbuildinfo

# System files
.DS_Store
Thumbs.db

# IDE/editor
.idea/
.vscode/

# Misc/legacy
fix-repository-case.bat
update-provider-no-condition.bat
.cursor/rules/nx-rules.mdc
.github/instructions/nx.instructions.md


package-lock.json
servers/
>>>>>>> f92d2238
<|MERGE_RESOLUTION|>--- conflicted
+++ resolved
@@ -1,17 +1,54 @@
-<<<<<<< HEAD
-# ---- Node.js ----
+# System files
+.DS_Store
+Thumbs.db
+
+# IDE / Editor specific
+.idea/
+.vscode/
+*.swp
+
+# Dependencies / Build artifacts
 node_modules/
 dist/
+out/
+coverage/
+.nx/
+.next/
 build/
-.npm/
-.pnpm-debug.log
+tmp/
+.cache/
+.pnp.js
+.pnp.loader.mjs
+*.tsbuildinfo
+
+# Logs
+*.log
+logs/
+debug.log
 npm-debug.log*
 yarn-debug.log*
 yarn-error.log*
+
+# Environment and local config
+.env
+.env.*
+*.local
+
+# Lockfiles for other package managers
 package-lock.json
-pnpm-lock.yaml
+yarn.lock
 
-# ---- Python ----
+# Terraform
+infra/terraform/.terraform/
+.terraform/
+*.tfstate
+*.tfstate.*
+*.tfvars
+*.tfvars.json
+*.tfstate.backup
+infra/terraform/.terraform.lock.hcl
+
+# Python
 __pycache__/
 *.pyc
 *.pyo
@@ -25,7 +62,7 @@
 pip-log.txt
 pip-delete-this-directory.txt
 
-# ---- Coverage / Test ----
+# Testing
 .coverage
 htmlcov/
 .tox/
@@ -33,78 +70,18 @@
 .pytest_cache/
 coverage.xml
 *.cover
-*.py,cover
 .hypothesis/
 
-# ---- Logs ----
-*.log
-logs/
-debug.log
-
-# ---- OS Files ----
-.DS_Store
-Thumbs.db
-
-# ---- IDE / Editors ----
-.vscode/
-.idea/
-*.swp
-
-# ---- Cloud / Deployment ----
-*.tfstate
-*.tfstate.backup
-.terraform/
-.env
-.env.*
-=======
-# Terraform and provider binaries
-infra/terraform/.terraform/
-.terraform/
-*.tfstate
-*.tfstate.*
-*.tfvars
+# Misc/legacy
+fix-repository-case.bat
+update-provider-no-condition.bat
+.cursor/rules/nx-rules.mdc
+.github/instructions/nx.instructions.md
+servers/
 *.exe
 *.dll
 *.so
 *.dylib
 *.bin
 *.zip
-*.tar.gz
-infra/terraform/.terraform.lock.hcl
-
-# Node/Nx/Build artifacts
-node_modules/
-dist/
-out/
-coverage/
-.nx/
-.next/
-build/
-tmp/
-.cache/
-
-# Environment and local config
-.env
-.env.*
-*.local
-*.log
-*.tsbuildinfo
-
-# System files
-.DS_Store
-Thumbs.db
-
-# IDE/editor
-.idea/
-.vscode/
-
-# Misc/legacy
-fix-repository-case.bat
-update-provider-no-condition.bat
-.cursor/rules/nx-rules.mdc
-.github/instructions/nx.instructions.md
-
-
-package-lock.json
-servers/
->>>>>>> f92d2238
+*.tar.gz