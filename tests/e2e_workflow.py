# -*- coding: utf-8 -*-
#
# Copyright 2024 Dulce de Saigon. All Rights Reserved.
#
# Licensed under the Apache License, Version 2.0 (the "License");
# you may not use this file except in compliance with the License.
# You may obtain a copy of the License at
#
#     http://www.apache.org/licenses/LICENSE-2.0
#
# Unless required by applicable law or agreed to in writing, software
# distributed under the License is distributed on an "AS IS" BASIS,
# WITHOUT WARRANTIES OR CONDITIONS OF ANY KIND, either express or implied.
# See the License for the specific language governing permissions and
# limitations under the License.
#

"""End-to-end test for the agent data processing workflow."""

import json
import os
import time
import uuid
from datetime import datetime, timezone

from google.api_core import exceptions
from google.cloud import bigquery, pubsub_v1

PROJECT_ID = os.environ.get("GCP_PROJECT", "saigon-signals")
TOPIC_ID = "dulce.agents"
DATASET_ID = "dulce"
TABLE_ID = "agent_runs"
POLLING_TIMEOUT_SECONDS = 60
POLLING_INTERVAL_SECONDS = 5


def generate_sample_payload() -> tuple[dict, str]:
<<<<<<< HEAD
    """
    Generate a realistic sample agent event payload and a unique event ID.
    
    Returns:
        tuple[dict, str]: A tuple containing:
            - payload: dict with keys:
                - event_id (str): unique UUID for the event
                - agent_id (str): generated test agent identifier
                - session_id (str): generated test session identifier
                - timestamp (str): ISO 8601 UTC timestamp for the event
                - event_type (str): fixed value "e2e_test_event"
                - data (dict): metadata including `test_run_id` (same as `event_id`) and `source`
            - event_id: the same UUID string present in payload['event_id']
    """
=======
    """Generates a realistic sample agent event payload with a unique ID."""
>>>>>>> f92d2238
    event_id = str(uuid.uuid4())
    payload = {
        "event_id": event_id,
        "agent_id": f"test_agent_{uuid.uuid4()}",
        "session_id": f"test_session_{uuid.uuid4()}",
        "timestamp": datetime.now(timezone.utc).isoformat(),
        "event_type": "e2e_test_event",
        "data": {"test_run_id": event_id, "source": "e2e_workflow.py"},
    }
    return payload, event_id


def publish_event(
    publisher_client: pubsub_v1.PublisherClient, topic_path: str, payload: dict
) -> str:
<<<<<<< HEAD
    """
    Publish a single JSON-serializable event to a Pub/Sub topic and return the Pub/Sub message ID.
    
    Serializes `payload` to JSON and publishes it to `topic_path`, waiting up to 30 seconds for the publish to complete.
    
    Parameters:
        topic_path (str): Fully-qualified Pub/Sub topic path, e.g. "projects/{project}/topics/{topic}".
        payload (dict): JSON-serializable event payload.
    
    Returns:
        str: The Pub/Sub message ID for the published message.
    
    Raises:
        google.api_core.exceptions.GoogleAPICallError: If the Pub/Sub API returns an error.
        concurrent.futures.TimeoutError: If the publish does not complete within 30 seconds.
        Exception: For any other unexpected publishing errors (re-raised).
    """
    from concurrent.futures import TimeoutError as FuturesTimeoutError

=======
    """Publishes a single event to the specified Pub/Sub topic."""
>>>>>>> f92d2238
    data = json.dumps(payload).encode("utf-8")
    future = publisher_client.publish(topic_path, data)
    try:
        return future.result(timeout=30)
    except exceptions.GoogleAPICallError as api_error:
        print(f"Google API call error while publishing event: {api_error}")
        raise
<<<<<<< HEAD
    except FuturesTimeoutError as timeout_error:
=======
    except exceptions.TimeoutError as timeout_error:
>>>>>>> f92d2238
        print(f"Timeout error while publishing event: {timeout_error}")
        raise
    except Exception as e:
        print(f"Unexpected error while publishing event: {e}")
        raise

<<<<<<< HEAD
def verify_event_in_bigquery(
    bigquery_client: bigquery.Client, event_id: str, original_payload: dict
) -> bool:
    """
    Verify that an event with the given event_id was ingested into BigQuery by polling the target table.
    
    Polls the configured BigQuery table until POLLING_TIMEOUT_SECONDS elapses (sleeping POLLING_INTERVAL_SECONDS between attempts) and checks a single matching row for:
    - matching event_id, agent_id, and session_id against original_payload, and
    - timestamp difference < 2 seconds between the stored row and original_payload["timestamp"].
    
    Parameters:
        event_id (str): The event identifier to query for.
        original_payload (dict): The original event payload; must include "event_id", "agent_id",
            "session_id", and "timestamp" (ISO 8601 string) used for verification.
    
    Returns:
        bool: True if a matching row is found within the timeout window and validations pass; False otherwise.
    """
=======

def verify_event_in_bigquery(
    bigquery_client: bigquery.Client, event_id: str, original_payload: dict
) -> bool:
    """Polls BigQuery to verify the event was processed and inserted correctly."""
>>>>>>> f92d2238
    query = """
        SELECT event_id, agent_id, session_id, timestamp
        FROM `{}.{}.{}`
        WHERE event_id = @event_id
        LIMIT 1
    """.format(PROJECT_ID, DATASET_ID, TABLE_ID)
    
    job_config = bigquery.QueryJobConfig(
        query_parameters=[
            bigquery.ScalarQueryParameter("event_id", "STRING", event_id)
        ]
    )
    
    start_time = time.time()
    while time.time() - start_time < POLLING_TIMEOUT_SECONDS:
        try:
            query_job = bigquery_client.query(query, job_config=job_config)
            results = list(query_job.result(timeout=30))
            
            if results:
                retrieved_row = results[0]
                original_timestamp = datetime.fromisoformat(original_payload["timestamp"])
                retrieved_timestamp = retrieved_row["timestamp"].replace(tzinfo=timezone.utc)
                time_diff = abs((retrieved_timestamp - original_timestamp).total_seconds())
                
                return (
                    retrieved_row["event_id"] == original_payload["event_id"]
                    and retrieved_row["agent_id"] == original_payload["agent_id"]
                    and retrieved_row["session_id"] == original_payload["session_id"]
                    and time_diff < 2
                )
                
        except exceptions.NotFound:
            return False
        except Exception as e:
            print(f"An error occurred while querying BigQuery: {e}")
            
        time.sleep(POLLING_INTERVAL_SECONDS)
    
    return False


def main():
    """Main function to run the end-to-end agent workflow test."""
    try:
        publisher_client = pubsub_v1.PublisherClient()
        bigquery_client = bigquery.Client(project=PROJECT_ID)
        topic_path = publisher_client.topic_path(PROJECT_ID, TOPIC_ID)
        
        sample_payload, event_id = generate_sample_payload()
        publish_event(publisher_client, topic_path, sample_payload)
        
        success = verify_event_in_bigquery(bigquery_client, event_id, sample_payload)
        exit(0 if success else 1)
        
    except Exception as e:
        print(f"E2E test failed with an exception: {e}")
        exit(1)


if __name__ == "__main__":
    main()<|MERGE_RESOLUTION|>--- conflicted
+++ resolved
@@ -35,10 +35,9 @@
 
 
 def generate_sample_payload() -> tuple[dict, str]:
-<<<<<<< HEAD
     """
     Generate a realistic sample agent event payload and a unique event ID.
-    
+
     Returns:
         tuple[dict, str]: A tuple containing:
             - payload: dict with keys:
@@ -50,9 +49,6 @@
                 - data (dict): metadata including `test_run_id` (same as `event_id`) and `source`
             - event_id: the same UUID string present in payload['event_id']
     """
-=======
-    """Generates a realistic sample agent event payload with a unique ID."""
->>>>>>> f92d2238
     event_id = str(uuid.uuid4())
     payload = {
         "event_id": event_id,
@@ -68,19 +64,18 @@
 def publish_event(
     publisher_client: pubsub_v1.PublisherClient, topic_path: str, payload: dict
 ) -> str:
-<<<<<<< HEAD
     """
     Publish a single JSON-serializable event to a Pub/Sub topic and return the Pub/Sub message ID.
-    
+
     Serializes `payload` to JSON and publishes it to `topic_path`, waiting up to 30 seconds for the publish to complete.
-    
+
     Parameters:
         topic_path (str): Fully-qualified Pub/Sub topic path, e.g. "projects/{project}/topics/{topic}".
         payload (dict): JSON-serializable event payload.
-    
+
     Returns:
         str: The Pub/Sub message ID for the published message.
-    
+
     Raises:
         google.api_core.exceptions.GoogleAPICallError: If the Pub/Sub API returns an error.
         concurrent.futures.TimeoutError: If the publish does not complete within 30 seconds.
@@ -88,9 +83,6 @@
     """
     from concurrent.futures import TimeoutError as FuturesTimeoutError
 
-=======
-    """Publishes a single event to the specified Pub/Sub topic."""
->>>>>>> f92d2238
     data = json.dumps(payload).encode("utf-8")
     future = publisher_client.publish(topic_path, data)
     try:
@@ -98,82 +90,70 @@
     except exceptions.GoogleAPICallError as api_error:
         print(f"Google API call error while publishing event: {api_error}")
         raise
-<<<<<<< HEAD
     except FuturesTimeoutError as timeout_error:
-=======
-    except exceptions.TimeoutError as timeout_error:
->>>>>>> f92d2238
         print(f"Timeout error while publishing event: {timeout_error}")
         raise
     except Exception as e:
         print(f"Unexpected error while publishing event: {e}")
         raise
 
-<<<<<<< HEAD
 def verify_event_in_bigquery(
     bigquery_client: bigquery.Client, event_id: str, original_payload: dict
 ) -> bool:
     """
     Verify that an event with the given event_id was ingested into BigQuery by polling the target table.
-    
+
     Polls the configured BigQuery table until POLLING_TIMEOUT_SECONDS elapses (sleeping POLLING_INTERVAL_SECONDS between attempts) and checks a single matching row for:
     - matching event_id, agent_id, and session_id against original_payload, and
     - timestamp difference < 2 seconds between the stored row and original_payload["timestamp"].
-    
+
     Parameters:
         event_id (str): The event identifier to query for.
         original_payload (dict): The original event payload; must include "event_id", "agent_id",
             "session_id", and "timestamp" (ISO 8601 string) used for verification.
-    
+
     Returns:
         bool: True if a matching row is found within the timeout window and validations pass; False otherwise.
     """
-=======
-
-def verify_event_in_bigquery(
-    bigquery_client: bigquery.Client, event_id: str, original_payload: dict
-) -> bool:
-    """Polls BigQuery to verify the event was processed and inserted correctly."""
->>>>>>> f92d2238
     query = """
         SELECT event_id, agent_id, session_id, timestamp
         FROM `{}.{}.{}`
         WHERE event_id = @event_id
         LIMIT 1
     """.format(PROJECT_ID, DATASET_ID, TABLE_ID)
-    
+
     job_config = bigquery.QueryJobConfig(
         query_parameters=[
             bigquery.ScalarQueryParameter("event_id", "STRING", event_id)
         ]
     )
-    
+
     start_time = time.time()
     while time.time() - start_time < POLLING_TIMEOUT_SECONDS:
         try:
             query_job = bigquery_client.query(query, job_config=job_config)
             results = list(query_job.result(timeout=30))
-            
+
             if results:
                 retrieved_row = results[0]
                 original_timestamp = datetime.fromisoformat(original_payload["timestamp"])
                 retrieved_timestamp = retrieved_row["timestamp"].replace(tzinfo=timezone.utc)
                 time_diff = abs((retrieved_timestamp - original_timestamp).total_seconds())
-                
+
                 return (
                     retrieved_row["event_id"] == original_payload["event_id"]
                     and retrieved_row["agent_id"] == original_payload["agent_id"]
                     and retrieved_row["session_id"] == original_payload["session_id"]
                     and time_diff < 2
                 )
-                
+
         except exceptions.NotFound:
             return False
         except Exception as e:
             print(f"An error occurred while querying BigQuery: {e}")
-            
+
         time.sleep(POLLING_INTERVAL_SECONDS)
-    
+
     return False
 
 
@@ -183,13 +163,13 @@
         publisher_client = pubsub_v1.PublisherClient()
         bigquery_client = bigquery.Client(project=PROJECT_ID)
         topic_path = publisher_client.topic_path(PROJECT_ID, TOPIC_ID)
-        
+
         sample_payload, event_id = generate_sample_payload()
         publish_event(publisher_client, topic_path, sample_payload)
-        
+
         success = verify_event_in_bigquery(bigquery_client, event_id, sample_payload)
         exit(0 if success else 1)
-        
+
     except Exception as e:
         print(f"E2E test failed with an exception: {e}")
         exit(1)
